--- conflicted
+++ resolved
@@ -554,34 +554,6 @@
     )
 
     # Add summer metrics if requested
-<<<<<<< HEAD
-    if include_summer and "summer" in grouped_ids.PERIOD.unique():
-        metrics_text += (
-            f"\nSummer: RMSE: {rmse_summer:.2f} m w.e., ρ: {pearson_corr_summer:.2f}"
-        )
-
-    ax.text(
-        0.05,
-        0.95,
-        metrics_text,
-        transform=ax.transAxes,
-        verticalalignment="top",
-        horizontalalignment="left",
-        bbox=dict(boxstyle="round", facecolor="white", alpha=0.8),
-        fontsize=20,
-    )
-
-    ax.legend(fontsize=24, loc="lower right")
-
-    ax.set_xlabel("Observed PMB [m w.e.]", fontsize=27)
-    ax.set_ylabel("Predicted PMB [m w.e.]", fontsize=27)
-    ax.set_title(f"PMB - Pred vs. Obs ({region_name})", fontsize=30)
-
-    ax.tick_params(axis="both", which="major", labelsize=21)
-
-
-def predVSTruth(ax, grouped_ids, scores, hue="GLACIER", palette=None):
-=======
     if include_summer and 'summer' in grouped_ids.PERIOD.unique():
         metrics_text += f"\nSummer: RMSE: {rmse_summer:.2f} m w.e., ρ: {pearson_corr_summer:.2f}"
     
@@ -699,7 +671,6 @@
     plt.tight_layout()
         
 def predVSTruth(ax, grouped_ids, scores, hue='GLACIER', palette=None):
->>>>>>> e07106e5
 
     legend_xgb = "\n".join(
         (
@@ -735,11 +706,7 @@
         bbox=props,
     )
     if hue is not None:
-<<<<<<< HEAD
-        ax.legend(fontsize=8, loc="center left", bbox_to_anchor=(1, 0.5))
-=======
         ax.legend(fontsize=5, loc='center left', bbox_to_anchor=(1, 0.5))
->>>>>>> e07106e5
     else:
         ax.legend([], [], frameon=False)
     # diagonal line
