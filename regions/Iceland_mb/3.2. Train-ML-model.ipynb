--- conflicted
+++ resolved
@@ -945,11 +945,7 @@
     "pd.reset_option('display.max_colwidth')\n",
     "\n",
     "# Plot climate variables for specific points\n",
-<<<<<<< HEAD
     "point_ids = ['Bruarjoekull_1999.0_annual_Bru']\n",
-=======
-    "point_ids = list(data_monthly_CH_ICE[data_monthly_CH_ICE['POINT_ID'].str.contains('Hagafellsjoekull West_.+_annual_L02')]['POINT_ID'].unique())\n",
->>>>>>> 0510aa1b
     "\n",
     "plot_point_climate_variables(\n",
     "    point_ids=point_ids,\n",
