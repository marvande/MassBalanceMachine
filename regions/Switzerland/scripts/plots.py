--- conflicted
+++ resolved
@@ -407,44 +407,6 @@
     )
 
 
-<<<<<<< HEAD
-    if add_legend:
-        legend_xgb = "\n".join(
-            (
-                (r"$\mathrm{RMSE}=%.3f$," % (scores["rmse"],)),
-                (r"$\mathrm{\rho}=%.3f$" % (scores["pearson_corr"],)),
-            )
-        )
-        ax.text(
-            0.03,
-            0.98,
-            legend_xgb,
-            transform=ax.transAxes,
-            verticalalignment="top",
-            fontsize=20,
-            bbox=dict(boxstyle="round", facecolor="white", alpha=0.5),
-        )
-    if hue is not None:
-        ax.legend(fontsize=20, loc="lower right", ncol=2)
-    else:
-        ax.legend([], [], frameon=False)
-    # diagonal line
-    pt = (0, 0)
-    ax.axline(pt, slope=1, color="grey", linestyle="-", linewidth=0.2)
-    ax.axvline(0, color="grey", linestyle="--", linewidth=1)
-    ax.axhline(0, color="grey", linestyle="--", linewidth=1)
-    ax.grid()
-    leg = ax.get_legend()
-    if leg is not None:
-        for txt in leg.get_texts():
-            t = txt.get_text().strip().lower()
-            if t in ("annual", "winter"):
-                txt.set_text(t.capitalize())
-    # Set ylimits to be the same as xlimits
-    ax.set_xlim(ax_xlim)
-    ax.set_ylim(ax_ylim)
-    plt.tight_layout()
-=======
 def plotMeanPred(
     grouped_ids,
     ax,
@@ -459,32 +421,10 @@
 
     obs_mean = g["target"].mean().reindex(years).values
     obs_std = g["target"].std().reindex(years).values
->>>>>>> 2f79cae8
 
     pred_mean = g["pred"].mean().reindex(years).values
     pred_std = g["pred"].std().reindex(years).values
 
-<<<<<<< HEAD
-def plotMeanPred(
-    grouped_ids,
-    ax,
-    color_pred=color_annual,
-    color_obs="orange",
-    linestyle_pred="--",
-    linestyle_obs="-",
-):
-    # Aggregate once
-    g = grouped_ids.groupby("YEAR")
-    years = np.sort(g.size().index.values)
-
-    obs_mean = g["target"].mean().reindex(years).values
-    obs_std = g["target"].std().reindex(years).values
-
-    pred_mean = g["pred"].mean().reindex(years).values
-    pred_std = g["pred"].std().reindex(years).values
-
-=======
->>>>>>> 2f79cae8
     # Observations
     ax.fill_between(
         years, obs_mean - obs_std, obs_mean + obs_std, color=color_obs, alpha=0.3
@@ -514,19 +454,12 @@
     ax.tick_params(axis="x", rotation=45)
 
     # Metrics
-<<<<<<< HEAD
-    rmse = mean_squared_error(pred_mean, obs_mean) ** 0.5
-
-    legend_text = "\n".join((rf"$\mathrm{{RMSE}}={rmse:.3f}$",))
-    ax.text(0.06, 0.96, legend_text, transform=ax.transAxes, va="top", fontsize=20)
-=======
     scores = mbm.metrics.scores(obs_mean, pred_mean)
     mae = scores["mae"]
     rmse = scores["rmse"]
     pearson_corr = scores["pearson_corr"]
     legend_text = "\n".join((rf"$\mathrm{{RMSE}}={rmse:.3f}$",))
     ax.text(0.03, 0.96, legend_text, transform=ax.transAxes, va="top", fontsize=20)
->>>>>>> 2f79cae8
 
     ax.legend(fontsize=20, loc="lower right")
 
@@ -538,91 +471,22 @@
     axs,
     subplot_labels,
     custom_order=None,
-<<<<<<< HEAD
     add_text=True,
     ax_xlim=(-9, 6),
     ax_ylim=(-9, 6),
-=======
-    ax_xlim=(-8, 6),
-    ax_ylim=(-8, 6),
->>>>>>> 2f79cae8
 ):
     """
     Wrapper around mbm.plots.predVSTruthPerGlacier with custom parameters for Switzerland.
     """
 
-<<<<<<< HEAD
-    color_palette_period = [color_annual, color_winter]
-
-    if custom_order is None:
-        custom_order = grouped_ids["GLACIER"].unique()
-    for i, test_gl in enumerate(custom_order):
-        gl_elv = np.round(
-            grouped_ids[grouped_ids.GLACIER == test_gl]["gl_elv"].values[0], 0
-        )
-        df_gl = grouped_ids[grouped_ids.GLACIER == test_gl]
-
-        ax1 = axs.flatten()[i]
-
-        sns.scatterplot(
-            df_gl,
-            x="target",
-            y="pred",
-            palette=color_palette_period,
-            hue="PERIOD",
-            style="PERIOD",  # markers
-            markers={"annual": "o", "winter": "o"},
-            ax=ax1,
-            hue_order=["annual", "winter"],
-=======
     scores = {}
     titles = {}
     for i, test_gl in enumerate(grouped_ids["GLACIER"].unique()):
         gl_elv = np.round(
             grouped_ids[grouped_ids.GLACIER == test_gl]["gl_elv"].values[0], 0
->>>>>>> 2f79cae8
         )
         df_gl = grouped_ids[grouped_ids.GLACIER == test_gl]
 
-<<<<<<< HEAD
-        # diagonal line
-        pt = (0, 0)
-        ax1.axline(pt, slope=1, color="grey", linestyle="-", linewidth=0.2)
-        ax1.axvline(0, color="grey", linestyle="--", linewidth=1)
-        ax1.axhline(0, color="grey", linestyle="--", linewidth=1)
-
-        # Set ylimits to be the same as xlimits
-        if ax_xlim is None:
-            ymin = math.floor(min(df_gl.pred.min(), df_gl.target.min()))
-            ymax = math.ceil(max(df_gl.pred.max(), df_gl.target.max()))
-            ax1.set_xlim(ymin, ymax)
-            ax1.set_ylim(ymin, ymax)
-        else:
-            ax1.set_xlim(ax_xlim)
-            ax1.set_ylim(ax_ylim)
-
-        ax1.grid(alpha=0.2)
-        ax1.tick_params(labelsize=18, pad=2)
-        ax1.set_ylabel("")
-        ax1.set_xlabel("")
-
-        # remove legend
-        if ax1.get_legend() is not None:
-            ax1.get_legend().remove()
-
-        ax1.text(
-            0.02,
-            0.98,
-            subplot_labels[i],
-            transform=ax1.transAxes,
-            fontsize=24,
-            verticalalignment="top",
-            horizontalalignment="left",
-        )
-
-        # Text:
-=======
->>>>>>> 2f79cae8
         df_gl_annual = df_gl[df_gl["PERIOD"] == "annual"]
         if not df_gl_annual.empty:
             scores_annual = mbm.metrics.scores(
@@ -631,50 +495,6 @@
 
         df_gl_winter = df_gl[df_gl["PERIOD"] == "winter"]
         if not df_gl_winter.empty:
-<<<<<<< HEAD
-            mse = mean_squared_error(df_gl_winter["target"], df_gl_winter["pred"])
-            scores_winter = {
-                "mse": mse,
-                "rmse": mse**0.5,
-                "mae": mean_absolute_error(
-                    df_gl_winter["target"], df_gl_winter["pred"]
-                ),
-                "pearson_corr": np.corrcoef(
-                    df_gl_winter["target"], df_gl_winter["pred"]
-                )[0, 1],
-                "R2": r2_score(df_gl_winter["target"], df_gl_winter["pred"]),
-                "Bias": np.mean(df_gl_winter["pred"] - df_gl_winter["target"]),
-            }
-            legend = "\n".join(
-                (
-                    rf"$\mathrm{{RMSE_a}}={scores_annual['rmse']:.2f},\ \mathrm{{R^2_a}}={scores_annual['R2']:.2f},\ \mathrm{{B_a}}={scores_annual['Bias']:.2f}$",
-                    rf"$\mathrm{{RMSE_b}}={scores_winter['rmse']:.2f},\ \mathrm{{R^2_b}}={scores_winter['R2']:.2f},\ \mathrm{{B_b}}={scores_winter['Bias']:.2f}$",
-                )
-            )
-
-        else:
-            legend = "\n".join(
-                (
-                    rf"$\mathrm{{RMSE_a}}={scores_annual['rmse']:.2f},\ \mathrm{{R^2_a}}={scores_annual['R2']:.2f},\ \mathrm{{B_a}}={scores_annual['Bias']:.2f}$",
-                )
-            )
-
-        if add_text:
-            ax1.text(
-                0.98,
-                0.02,  # bottom-right in axes coords
-                legend,
-                transform=ax1.transAxes,
-                fontsize=18,
-                ha="right",
-                va="bottom",  # anchor text to that corner
-                bbox=dict(boxstyle="round", facecolor="white", alpha=0.0),
-            )
-
-        ax1.set_title(f"{test_gl.capitalize()} [{gl_elv} m]", fontsize=28)
-
-    return axs.flatten()
-=======
             scores_winter = mbm.metrics.scores(
                 df_gl_winter["target"], df_gl_winter["pred"]
             )
@@ -705,7 +525,6 @@
         palette=[color_annual, color_winter],
         precLegend=2,
     )
->>>>>>> 2f79cae8
 
 
 def plotGlAttr(ds, cmap=cm.batlow):
