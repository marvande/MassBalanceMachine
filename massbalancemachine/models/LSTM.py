--- conflicted
+++ resolved
@@ -11,6 +11,7 @@
 import config
 import random as rd
 import os
+
 """
 Model diagram:
     Monthly inputs (B×15×Fm) ──► LSTM ──────────┐
@@ -119,11 +120,6 @@
         torch.backends.cudnn.benchmark = False
 
         torch.use_deterministic_algorithms(True, warn_only=True)
-<<<<<<< HEAD
-        
-=======
-
->>>>>>> 487bca6a
         # Setting CUBLAS environment variable (helps in newer versions)
         os.environ["CUBLAS_WORKSPACE_CONFIG"] = ":4096:2"
 
@@ -524,21 +520,12 @@
 
         return cls(
             cfg=cfg,
-<<<<<<< HEAD
-            Fm=int(params['Fm']),
-            Fs=int(params['Fs']),
-            hidden_size=int(params['hidden_size']),
-            num_layers=int(params['num_layers']),
-            bidirectional=bool(params['bidirectional']),
-            dropout=float(params.get('dropout', 0.0)),
-=======
             Fm=int(params["Fm"]),
             Fs=int(params["Fs"]),
             hidden_size=int(params["hidden_size"]),
             num_layers=int(params["num_layers"]),
             bidirectional=bool(params["bidirectional"]),
             dropout=float(params.get("dropout", 0.0)),
->>>>>>> 487bca6a
             static_hidden=static_hidden,
             static_layers=static_layers,
             static_dropout=static_dropout,
