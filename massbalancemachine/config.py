--- conflicted
+++ resolved
@@ -24,7 +24,7 @@
 
     def __init__(
         self,
-        numJobs: int = 12,
+        numJobs: int = -1,
         testSize: float = 0.3,
         nSplits: int = 5,
         seed: int = 20,
@@ -79,39 +79,7 @@
             "v10": (-10, 10),  # Vertical wind component
         }
 
-<<<<<<< HEAD
     # ---------------- Properties / setters ----------------
-=======
-        # Scaling bounds
-        if len(bnds) == 0:
-            self.bnds = {
-                'ALTITUDE_CLIMATE': (1500, 3000),
-                'ELEVATION_DIFFERENCE': (0, 1000),
-                'POINT_ELEVATION': (2000, 3500),
-                'aspect': (0, 360),
-                'consensus_ice_thickness': (0, 300),
-                'fal': (0, 1),
-                'hugonnet_dhdt': (
-                    -5,
-                    5,
-                ),
-                'millan_v': (0, 300),
-                'pcsr': (0, 500),
-                'slhf': (-10e6, 10e6),
-                'slope': (0, 90),
-                'sshf': (-10e6, 10e6),
-                'ssrd': (-10e6, 10e6),
-                'str': (-10e6, 10e6),
-                't2m': (-20, 15),
-                'tp': (0, 0.1),
-                'u10': (-10, 10),
-                'v10': (-10, 10),
-                'PERIOD_INDICATOR': (0, 1),  # For seasonal branching: 0=annual, 1=winter
-                'DOMAIN': (0, 1),  # For DANN: 0=CH, 1=transfer domain
-            }
-        else:
-            self.bnds = bnds
->>>>>>> e07106e5
 
     @property
     def fieldsNotFeatures(self) -> List[str]:
@@ -145,7 +113,7 @@
             "POINT_ELEVATION",
         ],
         dataPath: str = None,
-        numJobs: int = 12,
+        numJobs: int = 28,
         **kwargs,
     ):
         if dataPath is None:
@@ -171,7 +139,6 @@
 class FranceConfig(Config):
 
     def __init__(
-<<<<<<< HEAD
         self,
         *args,
         metaData: List[str] = [
@@ -193,221 +160,147 @@
         dataPath: str = None,
         numJobs: int = 28,
         **kwargs,
-=======
-            self,
-            *args,
-            metaData: List[str] = ["RGIId", "POINT_ID", "ID", "N_MONTHS", "MONTHS", "PERIOD", "GLACIER"], #, "GLACIER_ZONE"
-            notMetaDataNotFeatures: List[str] = ["POINT_BALANCE", "YEAR", "ALTITUDE_CLIMATE", "POINT_ELEVATION", "POINT_LAT", "POINT_LON"],
-            dataPath: str = None,
-            numJobs: int = 12,
-            **kwargs,
->>>>>>> e07106e5
-    ):
-        if dataPath is None:
-            mbmDir = (
-                os.path.abspath(os.path.join(os.path.dirname(__file__), "../")) + "/"
-            )
-            self.dataPath = mbmDir + "../data/"
-        else:
-            if dataPath != "" and not dataPath.endswith("/"):
-                dataPath = dataPath + "/"
-            self.dataPath = dataPath
-<<<<<<< HEAD
-        super().__init__(
-            *args,
-            metaData=metaData,
-            notMetaDataNotFeatures=notMetaDataNotFeatures,
-            numJobs=numJobs,
-            **kwargs,
-        )
-
-=======
-        super().__init__(*args,
-                         metaData=metaData,
-                         notMetaDataNotFeatures=notMetaDataNotFeatures,
-                         numJobs=numJobs,
-                         **kwargs)
+    ):
+        if dataPath is None:
+            mbmDir = (
+                os.path.abspath(os.path.join(os.path.dirname(__file__), "../")) + "/"
+            )
+            self.dataPath = mbmDir + "../data/"
+        else:
+            if dataPath != "" and not dataPath.endswith("/"):
+                dataPath = dataPath + "/"
+            self.dataPath = dataPath
+        super().__init__(
+            *args,
+            metaData=metaData,
+            notMetaDataNotFeatures=notMetaDataNotFeatures,
+            numJobs=numJobs,
+            **kwargs,
+        )
         self.bnds.pop('pcsr')
->>>>>>> e07106e5
 
 class ItalyAustriaConfig(Config):
 
     def __init__(
-<<<<<<< HEAD
-        self,
-        *args,
-        metaData: List[str] = [
-            "RGIId",
-            "POINT_ID",
-            "ID",
-            "N_MONTHS",
-            "MONTHS",
-            "PERIOD",
-            "GLACIER",
-        ],
-        notMetaDataNotFeatures: List[str] = [
-            "POINT_BALANCE",
-            "YEAR",
-            "POINT_LAT",
-            "POINT_LON",
-        ],
-        dataPath: str = None,
-        numJobs: int = 28,
-        **kwargs,
-=======
-            self,
-            *args,
-            metaData: List[str] = ["RGIId", "POINT_ID", "ID", "N_MONTHS", "MONTHS", "PERIOD", "GLACIER"],
-            notMetaDataNotFeatures: List[str] = ["POINT_BALANCE", "YEAR", "POINT_LAT", "POINT_LON", "ALTITUDE_CLIMATE", "POINT_ELEVATION"],
-            dataPath: str = None,
-            numJobs: int = 12,
-            **kwargs,
->>>>>>> e07106e5
-    ):
-        if dataPath is None:
-            mbmDir = (
-                os.path.abspath(os.path.join(os.path.dirname(__file__), "../")) + "/"
-            )
-            self.dataPath = mbmDir + "../data/"
-        else:
-            if dataPath != "" and not dataPath.endswith("/"):
-                dataPath = dataPath + "/"
-            self.dataPath = dataPath
-<<<<<<< HEAD
-        super().__init__(
-            *args,
-            metaData=metaData,
-            notMetaDataNotFeatures=notMetaDataNotFeatures,
-            numJobs=numJobs,
-            **kwargs,
-        )
-
-=======
-        super().__init__(*args,
-                         metaData=metaData,
-                         notMetaDataNotFeatures=notMetaDataNotFeatures,
-                         numJobs=numJobs,
-                         **kwargs)
+        self,
+        *args,
+        metaData: List[str] = [
+            "RGIId",
+            "POINT_ID",
+            "ID",
+            "N_MONTHS",
+            "MONTHS",
+            "PERIOD",
+            "GLACIER",
+        ],
+        notMetaDataNotFeatures: List[str] = [
+            "POINT_BALANCE",
+            "YEAR",
+            "POINT_LAT",
+            "POINT_LON",
+        ],
+        dataPath: str = None,
+        numJobs: int = 28,
+        **kwargs,
+    ):
+        if dataPath is None:
+            mbmDir = (
+                os.path.abspath(os.path.join(os.path.dirname(__file__), "../")) + "/"
+            )
+            self.dataPath = mbmDir + "../data/"
+        else:
+            if dataPath != "" and not dataPath.endswith("/"):
+                dataPath = dataPath + "/"
+            self.dataPath = dataPath
+        super().__init__(
+            *args,
+            metaData=metaData,
+            notMetaDataNotFeatures=notMetaDataNotFeatures,
+            numJobs=numJobs,
+            **kwargs,
+        )
         self.bnds.pop('pcsr')
->>>>>>> e07106e5
 
 class NorwayConfig(Config):
 
     def __init__(
-<<<<<<< HEAD
-        self,
-        *args,
-        metaData: List[str] = [
-            "RGIId",
-            "POINT_ID",
-            "ID",
-            "N_MONTHS",
-            "MONTHS",
-            "PERIOD",
-            "GLACIER",
-        ],
-        notMetaDataNotFeatures: List[str] = [
-            "POINT_BALANCE",
-            "YEAR",
-            "POINT_LAT",
-            "POINT_LON",
-        ],
-        dataPath: str = None,
-        numJobs: int = 28,
-        **kwargs,
-=======
-            self,
-            *args,
-            metaData: List[str] = ["RGIId", "POINT_ID", "ID", "N_MONTHS", "MONTHS", "PERIOD", "GLACIER"],
-            notMetaDataNotFeatures: List[str] = ["POINT_BALANCE", "YEAR", "POINT_LAT", "POINT_LON", "ALTITUDE_CLIMATE", "POINT_ELEVATION"],
-            dataPath: str = None,
-            numJobs: int = 12,
-            **kwargs,
->>>>>>> e07106e5
-    ):
-        if dataPath is None:
-            mbmDir = (
-                os.path.abspath(os.path.join(os.path.dirname(__file__), "../")) + "/"
-            )
-            self.dataPath = mbmDir + "../data/"
-        else:
-            if dataPath != "" and not dataPath.endswith("/"):
-                dataPath = dataPath + "/"
-            self.dataPath = dataPath
-<<<<<<< HEAD
-        super().__init__(
-            *args,
-            metaData=metaData,
-            notMetaDataNotFeatures=notMetaDataNotFeatures,
-            numJobs=numJobs,
-            **kwargs,
-        )
-
-=======
-        super().__init__(*args,
-                         metaData=metaData,
-                         notMetaDataNotFeatures=notMetaDataNotFeatures,
-                         numJobs=numJobs,
-                         **kwargs)
+        self,
+        *args,
+        metaData: List[str] = [
+            "RGIId",
+            "POINT_ID",
+            "ID",
+            "N_MONTHS",
+            "MONTHS",
+            "PERIOD",
+            "GLACIER",
+        ],
+        notMetaDataNotFeatures: List[str] = [
+            "POINT_BALANCE",
+            "YEAR",
+            "POINT_LAT",
+            "POINT_LON",
+        ],
+        dataPath: str = None,
+        numJobs: int = 28,
+        **kwargs,
+    ):
+        if dataPath is None:
+            mbmDir = (
+                os.path.abspath(os.path.join(os.path.dirname(__file__), "../")) + "/"
+            )
+            self.dataPath = mbmDir + "../data/"
+        else:
+            if dataPath != "" and not dataPath.endswith("/"):
+                dataPath = dataPath + "/"
+            self.dataPath = dataPath
+        super().__init__(
+            *args,
+            metaData=metaData,
+            notMetaDataNotFeatures=notMetaDataNotFeatures,
+            numJobs=numJobs,
+            **kwargs,
+        )
         self.bnds.pop('pcsr')
->>>>>>> e07106e5
 
 class IcelandConfig(Config):
 
     def __init__(
-<<<<<<< HEAD
-        self,
-        *args,
-        metaData: List[str] = [
-            "RGIId",
-            "POINT_ID",
-            "ID",
-            "N_MONTHS",
-            "MONTHS",
-            "PERIOD",
-            "GLACIER",
-        ],
-        notMetaDataNotFeatures: List[str] = [
-            "POINT_BALANCE",
-            "YEAR",
-            "POINT_LAT",
-            "POINT_LON",
-        ],
-        dataPath: str = None,
-        numJobs: int = 28,
-        **kwargs,
-=======
-            self,
-            *args,
-            metaData: List[str] = ["RGIId", "POINT_ID", "ID", "N_MONTHS", "MONTHS", "PERIOD", "GLACIER"],
-            notMetaDataNotFeatures: List[str] = ["POINT_BALANCE", "YEAR", "POINT_LAT", "POINT_LON", "ALTITUDE_CLIMATE", "POINT_ELEVATION"],
-            dataPath: str = None,
-            numJobs: int = 12,
-            **kwargs,
->>>>>>> e07106e5
-    ):
-        if dataPath is None:
-            mbmDir = (
-                os.path.abspath(os.path.join(os.path.dirname(__file__), "../")) + "/"
-            )
-            self.dataPath = mbmDir + "../data/"
-        else:
-            if dataPath != "" and not dataPath.endswith("/"):
-                dataPath = dataPath + "/"
-            self.dataPath = dataPath
-<<<<<<< HEAD
-        super().__init__(
-            *args,
-            metaData=metaData,
-            notMetaDataNotFeatures=notMetaDataNotFeatures,
-            numJobs=numJobs,
-            **kwargs,
-        )
-=======
-        super().__init__(*args,
-                         metaData=metaData,
-                         notMetaDataNotFeatures=notMetaDataNotFeatures,
-                         numJobs=numJobs,
-                         **kwargs)
-        self.bnds.pop('pcsr')
->>>>>>> e07106e5
+        self,
+        *args,
+        metaData: List[str] = [
+            "RGIId",
+            "POINT_ID",
+            "ID",
+            "N_MONTHS",
+            "MONTHS",
+            "PERIOD",
+            "GLACIER",
+        ],
+        notMetaDataNotFeatures: List[str] = [
+            "POINT_BALANCE",
+            "YEAR",
+            "POINT_LAT",
+            "POINT_LON",
+        ],
+        dataPath: str = None,
+        numJobs: int = 28,
+        **kwargs,
+    ):
+        if dataPath is None:
+            mbmDir = (
+                os.path.abspath(os.path.join(os.path.dirname(__file__), "../")) + "/"
+            )
+            self.dataPath = mbmDir + "../data/"
+        else:
+            if dataPath != "" and not dataPath.endswith("/"):
+                dataPath = dataPath + "/"
+            self.dataPath = dataPath
+        super().__init__(
+            *args,
+            metaData=metaData,
+            notMetaDataNotFeatures=notMetaDataNotFeatures,
+            numJobs=numJobs,
+            **kwargs,
+        )
+        self.bnds.pop('pcsr')